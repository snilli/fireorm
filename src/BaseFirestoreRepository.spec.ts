--- conflicted
+++ resolved
@@ -1,27 +1,8 @@
 import { expect } from 'chai';
 const MockFirebase = require('mock-cloud-firestore');
-<<<<<<< HEAD
-=======
-
-const store = { metadataStorage: new MetadataStorage() };
-Initialize(null, store);
-
-@Collection('bands')
-class Band {
-  id: string;
-  name: string;
-  formationYear: number;
-  lastShow: Date;
-
-  // Todo create fireorm bypass decorator
-  @Type(() => Coordinates)
-  lastShowCoordinates: Coordinates;
-  genres: Array<string>;
->>>>>>> 61ccf760
 
 import { Initialize } from './MetadataStorage';
 import { getFixture, Album, Coordinates } from '../test/fixture';
-import monkeyPatchFirestoreTran from '../test/monkey-patch-firestore-transaction';
 import { BaseFirestoreRepository } from './BaseFirestoreRepository';
 import { Band } from '../test/BandCollection';
 
@@ -36,12 +17,7 @@
     });
 
     const firestore = firebase.firestore();
-<<<<<<< HEAD
-    monkeyPatchFirestoreTran(firestore);
     Initialize(firestore);
-=======
-    Initialize(firestore, store);
->>>>>>> 61ccf760
     bandRepository = new BandRepository('bands');
   });
 
