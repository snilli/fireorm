--- conflicted
+++ resolved
@@ -17,8 +17,7 @@
    * Returns a batch repository of T.
    *
    * @template T
-   * @param {Constructor<T>} entity
-   * @param {String} [collectionPath]
+   * @param {EntityConstructorOrPath<T>} entity path or constructor
    * @returns
    * @memberof FirestoreBatch
    */
@@ -32,18 +31,12 @@
    * current features and will be deleted in the next major version.
    *
    * @template T
-   * @param {Constructor<T>} entity
-   * @param {String} [collectionPath]
+   * @param {EntityConstructorOrPath<T>} entity path or constructor
    * @returns
    * @memberof FirestoreBatch
    */
-<<<<<<< HEAD
   getSingleRepository<T extends IEntity>(pathOrConstructor: EntityConstructorOrPath<T>) {
     return new FirestoreBatchSingleRepository(pathOrConstructor, this.batch);
-=======
-  getSingleRepository<T extends IEntity>(entity: Constructor<T>, collectionPath?: string) {
-    return new FirestoreBatchSingleRepository(this.batch, entity, collectionPath);
->>>>>>> d8f79090
   }
 
   /**
